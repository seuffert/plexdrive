--- conflicted
+++ resolved
@@ -31,19 +31,10 @@
 	argRefreshInterval := flag.Duration("refresh-interval", 5*time.Minute, "The number of minutes to wait till checking for changes")
 	argClearInterval := flag.Duration("clear-chunk-interval", 1*time.Minute, "The number of minutes to wait till clearing the chunk directory")
 	argMountOptions := flag.String("fuse-options", "", "Fuse mount options (e.g. -fuse-options allow_other,...)")
-<<<<<<< HEAD
-	argVersion := flag.Bool("version",true,"Displays version information")
-=======
+	argVersion := flag.Bool("version", true, "Displays program's version information")
 	argUID := flag.Int64("uid", -1, "Set the mounts UID (-1 = default permissions)")
 	argGID := flag.Int64("gid", -1, "Set the mounts GID (-1 = default permissions)")
->>>>>>> d3bf45a8
 	flag.Parse()
-
-	//display version information
-	if true == *argVersion{
-		fmt.Println("Version 1.2.1")
-		return
-	}
 
 	// check if mountpoint is specified
 	argMountPoint := flag.Arg(0)
@@ -96,7 +87,15 @@
 	Log.Debugf("fuse-options         : %v", *argMountOptions)
 	Log.Debugf("UID                  : %v", uid)
 	Log.Debugf("GID                  : %v", gid)
+  Log.Debugf("version              : %v", *argVersion)
 
+  
+	//display version information
+	if *argVersion{
+		fmt.Println("Version 1.3.0")
+		return
+	}
+  
 	// create all directories
 	if err := os.MkdirAll(*argConfigPath, 0766); nil != err {
 		Log.Errorf("Could not create configuration directory")
